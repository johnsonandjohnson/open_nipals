--- conflicted
+++ resolved
@@ -392,9 +392,8 @@
         """
 
         # Check whether the model is available or not
-<<<<<<< HEAD
-        if self.loadings_x is None:
-            raise ValueError("Model has not yet been fit.")
+        if not self.__sklearn_is_fitted__():
+            raise NotFittedError("Model has not yet been fit.")
 
         if y is None:
             scores_x = self._transform_xy(
@@ -405,22 +404,7 @@
             scores_x = self._transform_xy(
                 X, self.loadings_x, weights=self.weights_x
             )
-            scores_y = self._transform_xy(y, self.loadings_y)
-=======
-        if not self.__sklearn_is_fitted__():
-            raise NotFittedError("Model has not yet been fit.")
-
-        if input_y is None:
-            scores_x = self._transform_XY(
-                input_x, self.loadings_x, weights=self.weights_x
-            )
-            return scores_x
-        else:
-            scores_x = self._transform_XY(
-                input_x, self.loadings_x, weights=self.weights_x
-            )
             scores_y = self._transform_XY(input_y, self.loadings_y)
->>>>>>> 75f9de05
             return scores_x, scores_y
 
     def _transform_xy(
@@ -633,11 +617,7 @@
 
         # self.n_components as we may have built loadings to a larger n than
         # the current number of components
-<<<<<<< HEAD
         out_data_x = X @ self.loadings_x[:, : self.n_components].T
-=======
-        out_data_x = input_scores_x @ self.loadings_x[:, : self.n_components].T
->>>>>>> 75f9de05
 
         return out_data_x
 
@@ -724,13 +704,8 @@
         """
 
         # Check whether the model is available or not
-<<<<<<< HEAD
-        if self.loadings_x is None:
-            raise ValueError("Model has not yet been fit")
-=======
         if not self.__sklearn_is_fitted__():
             raise NotFittedError("Model has not yet been fit")
->>>>>>> 75f9de05
 
         # Handle different inputs, either scores or raw data
         if (X is None) and (scores_x is None):
@@ -761,13 +736,8 @@
         """
 
         # Check whether the model is available or not
-<<<<<<< HEAD
-        if self.loadings_x is None:
-            raise ValueError("Model has not yet been fit")
-=======
         if not self.__sklearn_is_fitted__():
             raise NotFittedError("Model has not yet been fit")
->>>>>>> 75f9de05
 
         reg_vects = self.weights_x @ (
             self.regression_matrix @ self.loadings_y.T

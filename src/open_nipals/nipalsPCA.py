"""
Code for calculating the PCA Loadings and Scores using NIPALS algorithm.

One of the most concise definitions can be found in this paper on page 7:
    Geladi, P.; Kowalski, B. R. Partial Least-Squares Regression: A Tutorial.
    Analytica Chimica Acta 1986, 185, 1–17.
    https://doi.org/10.1016/0003-2670(86)80028-9.

For the transformation part also see:
    Nelson, P. R. C.; Taylor, P. A.; MacGregor, J. F. Missing data methods
    in PCA and PLS: Score calculations with incomplete observations.
    Chemometrics and Intelligent Laboratory Systems 1996, 35(1), 45-65.

(c) 2020-2021: Ryan Wall (lead), David Ochsenbein
revised 2024: Niels Schlusser
"""

from __future__ import (
    annotations,
)  # needed so we can return NipalsPCA class in our type hints
import numpy as np
from sklearn.decomposition._base import _BasePCA
from sklearn.exceptions import NotFittedError
import warnings
from scipy.stats import f as F_dist
from open_nipals.utils import _nan_mult
from typing import Optional


class NipalsPCA(_BasePCA):
    """The custom-built class to use PCA using the NIPALS algorithm, i.e.,
    the same algorithm used in SIMCA.

    Attributes:
    ----------
    n_components : int
        The number of principal components.
    max_iter : int
        The max number of iterations for the fitting step.
    tol_criteria : float
        The convergence tolerance criterion.
    loadings : bool
        The loadings vectors of the PCA model.
    fit_scores : np.ndarray
        The fitted scores of the PCA model.
    fit_data : np.ndarray
        The data used to fit the model.
    mean_centered  : bool
        Whether or not the original data is mean-centered.
    fitted_components : int:
        The number of current LVs in the model (0 if not fitted yet.)

    Methods:
    ----------
    transform
        Transform input data to scores.
    fit
        Fit PCA model on input data.
    fit_transform
        Fit PCA model on input data, then transform said data to scores.
    inverse_transform
        Obtain approximation of input data given fitted model and scores.
    calc_imd
        Calculate within-model distance.
    calc_oomd
        Calculate out-of-model distance.
    calc_limit
        Calculate suitable distance threshold given fitted data.
    """

    def __init__(
        self,
        n_components: int = 2,
        max_iter: int = 10000,
        tol_criteria: float = 10**-8,
        mean_centered: bool = True,
    ):
        """The constructor for the NipalsPCA class.

        Args:
            n_components (int, optional): The number of principle components.
                Defaults to 2.
            max_iter (int, optional): The maximum number of iterations until
                convergence. Defaults to 10000.
            tol_criteria (float, optional): The convergence threshold.
                Defaults to 10**-8.
            mean_centered (bool, optional): Whether or not the data is already
                mean-centered. Defaults to True.

        Returns:
            NipalsPCA object
        """
        # constructor
        self.n_components = n_components
        self.max_iter = max_iter
        self.tol_criteria = tol_criteria
        self.mean_centered = mean_centered

        self.loadings = None  # m x num_lvs matrix
        self.fit_scores = None  # n x num_lvs matrix

        self.fit_data = None  # n x m training data

        warnings.simplefilter(
            "always", UserWarning
        )  # Ensure showing of warnings

    @property
    def fitted_components(self) -> int:
        """Get total # of LVs in model.
        This may differ from self.n_components which is the number of
        components used by the model.

        Returns:
            int
        """
        if self.loadings is None:
            return 0
        else:
            return self.loadings.shape[1]

    def _add_components(self, n_add: int, verbose: bool = False):
        """Method for adding components to an already-constructed
        model.

        Args:
            n_add (int): number of components to add
            verbose (bool): Whether or not to print out additional
                convergence information. Defaults to False.
        """
        data = self.fit_data.copy()
        n, m = data.shape

        fitted_components = self.fitted_components
        # if model is not fitted yet, this is the default
        if fitted_components == 0:
            # Range of components to add
            num_lvs = range(n_add)

            # Preallocate Scores and loadings array
            scores = np.zeros((n, n_add))
            loadings = np.zeros((m, n_add))

        else:
            # There are loadings, so must deflate
            sim_data = self.inverse_transform(self.transform(data))
            data = data - sim_data

            # Range of LVs to add
            num_lvs = range(fitted_components, fitted_components + n_add)

            # Preallocate empty columns in scores/loadings
            scores = np.append(self.fit_scores, np.zeros((n, n_add)), axis=1)
            loadings = np.append(self.loadings, np.zeros((m, n_add)), axis=1)

        if verbose:
            print("Scores and Loads preallocated")

        # Logical mask of Nan Data
        nan_mask = np.isnan(data)
        nan_flag = np.any(nan_mask)
        if verbose:
            print("nan_mask Generated")

        # Loop for all LVs
        for i in num_lvs:
            # choose a column of input_array
            t_new = data[:, [0]].copy()
            # Replace any nans w/ zero
            t_new[np.isnan(t_new)] = 0
            if verbose:
                print("Score initialized")

            # Allocate variable for a convergence test
            converged = False
            conv_test = np.inf
            # Allocate the interation counter
            num_iter = 0

            # Loop until Converged
            while (not converged) and (num_iter < self.max_iter):
                if verbose:
                    print("LV {} Iteration {} Started".format(i, num_iter))
                    print("     Conv Test is {}".format(conv_test))
                # Update t_old
                t_old = t_new.copy()

                # Calculate the loadings vector

                if nan_flag:
                    loadings_loc = _nan_mult(
                        data.T, t_old, nan_mask.T, use_denom=True
                    )

                    # Normalize the loading
                    loadings_loc = loadings_loc / np.sqrt(
                        loadings_loc.T @ loadings_loc
                    )

                    # Now we compute the scores!
                    t_new = _nan_mult(
                        data, loadings_loc, nan_mask, use_denom=True
                    )
                else:
                    loadings_loc = (data.T @ t_old) / (t_old.T @ t_old)
                    loadings_loc = loadings_loc / np.sqrt(
                        loadings_loc.T @ loadings_loc
                    )
                    t_new = data @ loadings_loc
                    t_new = t_new / (loadings_loc.T @ loadings_loc)

                # Perform the convergence test
                score_diff = t_old - t_new
                conv_test = np.sqrt(score_diff.T @ score_diff) / np.sqrt(
                    t_new.T @ t_new
                )
                converged = conv_test < self.tol_criteria

                # Increase num_iter
                num_iter += 1

                # Store scores and loads
                scores[:, i : i + 1] = t_new
                loadings[:, i : i + 1] = loadings_loc

            if num_iter >= self.max_iter:
                print("max_iter Reached on LV {}".format(i))

            if verbose:
                print("Iteration finished on LV {}".format(i))
            # Deflate the input matrix
            data = data - t_new @ loadings_loc.T
            if verbose:
                print("Deflation Complete")
        # Store the values in self
        # fit_scores necessary for Hotellings T2 calc
        self.fit_scores = scores
        self.loadings = loadings

    def set_components(self, n_component: int, verbose: bool = False):
        """Method for setting the number of components in an
        already-constructed model. It checks to make sure that loadings
        exist for all of the set components and will fit extras if not.

        Args:
            n_component (int): the desired number of components.
            verbose (bool): Whether or not to print out additional
                convergence information. Defaults to False.

        Raises:
            TypeError: if n_component is not an int
            ValueError: if n_component < 1
        """
        if not isinstance(n_component, int):
            raise TypeError("n_component must be an integer!")
        elif n_component < 1:
            raise ValueError("n_component must be an int > 0")

        max_fit_lvs = self.fitted_components
        # If desired n <= max fit N, simply set the number
        if n_component <= max_fit_lvs:
            self.n_components = n_component
        else:
            n_to_add = n_component - max_fit_lvs
            self._add_components(n_to_add, verbose=verbose)
            self.set_components(n_component)

        return self  # So methods can be chained

    def transform(self, X: np.ndarray, method: str = "naive") -> np.ndarray:
        """This function takes an input array and projects it based
        on a fitted model.

        Args:
            X (np.ndarray): The nxm input array in the original
                feature space to be projected.
            method (str, optional): The method to use for the projection.
                See reference listed in module docstring.
                Valid options are {'naive','projection','conditionalMean'}
                Defaults to 'naive'.

        Raises:
            NotFittedError: If model has not been fit yet (no loadings).
            ValueError: Method 'conditionalMean' is selected but fit_data is
                not available.

        Returns:
            np.ndarray: The corresponding scores.
        """
        # Check for fit having been done.
        if not self.__sklearn_is_fitted__():
            raise NotFittedError(
                "Model has not yet been fit. Consider using fit_transform."
            )

        # Extract shape of X
        n, _ = X.shape

        # Extract variables for simplicity
        num_lvs = self.n_components
        loadings = self.loadings

        scores = np.zeros((n, num_lvs))

        nan_mask = np.isnan(X)
        nan_flag = np.any(nan_mask)

        if (not nan_flag) or (method == "naive"):
            # uses approach described in section 3.1 of McGregor paper (Single
            # component projection algorithm for missing data in PCA and PLS)
            for ind_lv in range(num_lvs):
                if nan_flag:
                    scores[:, [ind_lv]] = _nan_mult(
                        X,
                        loadings[:, [ind_lv]],
                        nan_mask,
                        use_denom=True,
                    )
                else:
                    scores[:, [ind_lv]] = X @ loadings[:, [ind_lv]]
                    scores[:, [ind_lv]] = scores[:, [ind_lv]] / (
                        loadings[:, [ind_lv]].T @ loadings[:, [ind_lv]]
                    )
                # deflate input data
                X = X - scores[:, [ind_lv]] @ loadings[:, [ind_lv]].T

        elif nan_flag and (method == "projection"):
            # uses approach described in section 4 of McGregor paper
            # (Handling missing data in PCA by projection to the model plane)
            for row in range(n):
                not_null = np.invert(nan_mask[row, :])  # just for readability
                denom = np.linalg.inv(
                    loadings[not_null, :num_lvs].T
                    @ loadings[not_null, :num_lvs]
                )  # denominator in eq. 9
                nom = (
                    loadings[not_null, :num_lvs].T @ X[row, not_null].T
                )  # nominator in eq. 9
                scores[row, :] = (denom @ nom).T

        elif nan_flag and (method == "conditionalMean"):
            # uses approach described in section 5.1 of McGregor paper
            # (Missing data replacement using conditional mean replacement)
            fit_rows, fit_cols = self.fit_data.shape
            if self.fit_data is None:
                raise ValueError(
                    "This transformation method requires calculating the"
                    + " approximate covariance matrix on the original data."
                    + " This data would be stored in property 'fit_data', but"
                    + " is not available in this model."
                )
            elif fit_cols == self.n_components:
                # the number of PCs is equal to the number of variables in
                # the data
                T = self.fit_scores
                P = self.loadings
            elif fit_cols > self.n_components:
                full_model = NipalsPCA(fit_cols)
                full_model.fit(self.fit_data, verbose=False)
                P = full_model.loadings
                T = full_model.fit_scores

            theta = (T.T @ T) / (fit_rows - 1)
            for row in range(n):
                is_null = nan_mask[row, :]
                not_null = np.invert(is_null)  # just for readability
                if np.any(is_null):
                    S12 = P[is_null, :] @ theta @ P[not_null, :].T
                    S22 = P[not_null, :] @ theta @ P[not_null, :].T

                    # compute an estimate for the missing data
                    z_hash = S12 @ np.linalg.inv(S22) @ X[row, not_null].T
                    X[row, is_null] = z_hash

                scores[row, :] = (P.T @ X[row, :].T)[0 : self.n_components]

        # Give the people what they want!
        return scores

    def fit(self, X: np.ndarray, verbose: bool = False) -> NipalsPCA:
        """Fits PCA model to input data.

        Args:
            X (np.ndarray): The input data to fit on.
            verbose (bool, optional): Whether or not to print out additional
                convergence information. Defaults to False.

        Returns:
            NipalsPCA: A reference to the object.
        """
        if self.fitted_components > 0:
            raise ValueError(
                "Model Object has already been fit."
                + " Try set_components() or build a new model object."
            )
        # n is the number of observations, m the number of variables/features
        self.fit_data = np.copy(X)

        self._add_components(n_add=self.n_components, verbose=verbose)

        # Allows model = NipalsPCA().fit(data)
        return self

    def fit_transform(
        self, X: np.ndarray, verbose: bool = False
    ) -> np.ndarray:
        """Fit, then transform input data.


        This function is equivalent to
        >>>> P = NipalsPCA()
        >>>> P.fit(X)
        >>>> T = P.transform(X)
        Args:
            X (np.ndarray): The The input data to fit on and
                to transform.
            verbose (bool, optional): Whether or not to print out additional
                convergence information. Defaults to False.

        Raises:
            ValueError: Model has already been fit.

        Returns:
            np.ndarray: The corresponding scores.
        """
<<<<<<< HEAD
        if self.fitted_components == 0:
            self.fit(X, verbose=verbose)
=======
        if not self.__sklearn_is_fitted__():
            self.fit(input_array, verbose=verbose)
>>>>>>> 75f9de05
            scores = self.fit_scores.copy()

            return scores
        else:
            raise ValueError(
                "Model has already been fit. Try transform instead."
            )

    def inverse_transform(self, X: np.ndarray) -> np.ndarray:
        """Approximate original data from scores.

        Args:
            X (np.ndarray): An array containing the scores.

        Raises:
            NotFittedError: PCA model has not been fit yet.
            ValueError: Shape of provided scores does not match n_components
                in model.

        Returns:
            np.ndarray: The approximation of the original data.
        """
        if not self.__sklearn_is_fitted__():
            raise NotFittedError(
                "Model has not yet been fit. "
                + "Try fit() or fit_transform() instead."
            )

        # Check size of X:
        _, m = X.shape

        if m != self.n_components:
            raise ValueError(
                "X has number of columns different than number"
                + " of components in model"
            )

        # self.n_components as we may have built loadings to a larger n than
        # the current number of components.
        out_data = X @ self.loadings[:, : self.n_components].T

        return out_data

    def calc_imd(
        self,
        input_scores: Optional[np.ndarray] = None,
        input_array: Optional[np.ndarray] = None,
        metric: str = "HotellingT2",
    ) -> np.ndarray:
        """Calculate within-model distance.

        This is the distance from the
        center of the hyperplane to the projected observation.
        Args:
            input_scores (Optional[np.ndarray], optional): The scores from
                which to calculate the distance. Defaults to None.
            input_array (Optional[np.ndarray], optional): The input data in
                original space from which to calculate the distance.
                Defaults to None.
            metric (str, optional): The metric to use. Valid options are
                {'HotellingT2'}. Defaults to 'HotellingT2'.

        Raises:
            NotFittedError: Model has not been fit yet.
            ValueError: Neither scores nor input data provided.
            ValueError: Input scores are inconsistent with n_components of
                model.
            ValueError: Other, unknown error with calculation of metric.
            NotImplementedError: Any metric that has not yet been implemented.

        Returns:
            np.ndarray: The calculated within-model distance for each
                observation (row).
        """
        # Warnings if not fit
        if not self.__sklearn_is_fitted__():
            raise NotFittedError(
                "Model has not yet been fit. Try fit() or fit_transform()"
                + " instead."
            )

        if metric == "HotellingT2":
            # Handling cases of input_array/input_scores being present or not
            # No inputs = halt with value Error
            if (input_array is None) and (input_scores is None):
                raise ValueError("No values provided.")

            # Both inputs = warn and recalc with only one of the inputs
            elif (input_array is not None) and (input_scores is not None):
                warnings.warn(
                    "Both Scores and Data are given. Operating on Data alone."
                )
                # Call same function with only input_array
                out_t2 = self.calc_imd(input_array=input_array)

            elif (input_scores is None) and (input_array is not None):
                scores = self.transform(input_array)
                out_t2 = self.calc_imd(input_scores=scores)

            else:
                # Calculate Hotelling's T2
                _, num_lvs = input_scores.shape
                num_lvs_fit = self.n_components

                if num_lvs != num_lvs_fit:
                    raise ValueError(
                        "input_scores have different number of columns/latent"
                        + " variables than model n_components."
                    )
                else:
                    fit_means = np.mean(
                        self.fit_scores[:, :num_lvs_fit], axis=0
                    )
                    fit_vars = np.var(
                        self.fit_scores[:, :num_lvs_fit], axis=0, ddof=1
                    )
                    out_t2 = np.sum(
                        (input_scores - fit_means) ** 2 / fit_vars, axis=1
                    ).reshape(-1, 1)
        else:
            raise NotImplementedError(
                "This metric has not been implemented. See doc."
            )

        return out_t2

    def calc_oomd(
        self, input_array: np.ndarray, metric: str = "QRes"
    ) -> np.ndarray:
        """Calculated the out-of-model distance (oomd) of an observation.

        Args:
            input_array (np.ndarray): The data for which to calculate the
                oomds.
            metric (str, optional): The metric to use. Valid options are
                {'Qres','DModX'} Defaults to 'QRes'.

        Raises:
            NotImplementedError: Unknown metric.

        Returns:
            np.ndarray: The distances for the provided observations.
        """

        if metric == "QRes":
            # To not perform calc on input_array
            transform_dat = input_array.copy()

            # Preallocate output
            n, _ = input_array.shape
            out_oomd = np.zeros((n, 1))

            # Calculate scores (transform should handle error Handling)
            scores = self.transform(transform_dat)

            # Calculate Fitted Data
            modeled_data = self.inverse_transform(scores)

            # Calculate Residuals
            resids = transform_dat - modeled_data

            nan_mask = np.isnan(resids)
            not_null = ~nan_mask
            # Calculate Q_residuals as DMODX is based off of this value
            for row in range(n):
                out_oomd[row, 0] = (
                    resids[row, not_null[row, :]]
                    @ resids[row, not_null[row, :]].T
                )

        elif metric == "DModX":
            # Pull out params for weird Simca Factor
            fit_n, _ = self.fit_scores.shape
            num_lvs = self.n_components

            # Calculate the QRes
            out_oomd = self.calc_oomd(input_array, metric="QRes")

            # A0 is 1 if mean centered.
            if self.mean_centered:
                A0 = 1
            else:
                A0 = 0

            nan_mask = np.isnan(input_array)
            not_null = ~nan_mask
            K = not_null.sum(axis=1)
            factor = np.sqrt(fit_n / ((fit_n - num_lvs - A0) * (K - num_lvs)))
            out_oomd = factor.reshape(-1, 1) * np.sqrt(out_oomd)

        else:
            raise NotImplementedError("Input metric not recognized. See doc.")

        return out_oomd

    def calc_limit(
        self,
        metric: str = "HotellingT2",
        n: Optional[int] = None,
        num_lvs: Optional[int] = None,
        m: Optional[int] = None,
        alpha: float = 0.95,
    ) -> float:
        """This function calculates the limits for imd and oomd. Assumptions
        on the distribution shape underpin this calculation;  in practice
        limits should be judged by the user.

        Args:
            metric (str, optional): The metric to use. Valid options are
                {'HotellingT2','DModX'} Defaults to 'HotellingT2'.
            n (Optional[int], optional): The number of observations.
                Defaults to None, which results in the n of the fitted scores
                to be used.
            num_lvs (Optional[int], optional): The number of latent variables
                (principal components). Defaults to None, which results in
                the m of the fitted scores to be used.
            m (Optional[int], optional): The number of original features.
                Defaults to None, which results in the number of features in
                the original data/fitted loadings to be used.
            alpha (float, optional): The confidence value to use.
                Defaults to 0.95.

        Returns:
            float: The limit threshold for the given metric and
                confidence value.
        """
        # if not specified otherwise we take the values from the fitted model
        if n is None:
            n = self.fit_scores.shape[0]

        if m is None:
            # Might be best as self.loadings.shape[0]
            # so one can export a "minimal" model (-RMW)
            m = self.fit_data.shape[1]

        if num_lvs is None:
            num_lvs = self.n_components

        if metric == "HotellingT2":
            tsqcl = (
                F_dist.ppf(alpha, num_lvs, n - num_lvs)
                * num_lvs
                * (n - 1)
                / (n - num_lvs)
            )

            # note that the axes of the 'ellipsis of happiness' shown in
            # SIMCA are calculated as
            # ax_i = sqrt(s_i^2 * tsqcl(0.95, 2, n-2))
            # where s_i is the standard deviation of score i

            return tsqcl

        elif metric == "DModX":
            # the following equation were taken from the SIMCA help doc;
            # their origin is not clear.
            # A0 is 1 if mean centered.
            if self.mean_centered:
                A0 = 1
            else:
                A0 = 0

            # degrees of freedom of the model
            dof_mod = np.sqrt((n - A0 - num_lvs) * (m - num_lvs))

            M = np.min([m, 100, dof_mod])
            corr = n / (n - A0 - num_lvs)

            # degrees of freedom of the observations
            if m > dof_mod:
                dof_obs = (M + np.sqrt(m - dof_mod) - num_lvs) / corr
            else:
                dof_obs = (M - num_lvs) / corr

            if np.any(np.array([dof_mod, dof_obs, (n - A0 - num_lvs)]) < 1):
                warnings.warn(
                    "One of the factors in the calculation of the DModX limits"
                    + " was smaller than 1. This shouldn't happen."
                )

            # normalized d_crit value
            d_crit = np.sqrt(F_dist.ppf(alpha, dof_obs, dof_mod))

            return d_crit

    def __sklearn_is_fitted__(self) -> bool:
        """Determine if this is fitted or not

        Returns:
            bool: is fitted or not
        """
        return not (self.fitted_components == 0)
    <|MERGE_RESOLUTION|>--- conflicted
+++ resolved
@@ -423,13 +423,9 @@
         Returns:
             np.ndarray: The corresponding scores.
         """
-<<<<<<< HEAD
-        if self.fitted_components == 0:
+        if not self.__sklearn_is_fitted__():
             self.fit(X, verbose=verbose)
-=======
-        if not self.__sklearn_is_fitted__():
-            self.fit(input_array, verbose=verbose)
->>>>>>> 75f9de05
+
             scores = self.fit_scores.copy()
 
             return scores
